--- conflicted
+++ resolved
@@ -37,13 +37,8 @@
 
 class QSOFit():
     
-<<<<<<< HEAD
     def __init__(self, lam, flux, err, z, ra=-999, dec=-999, plateid=None, mjd=None, fiberid=None, path=None,
-                 and_mask=None, or_mask=None):
-=======
-    def __init__(self, lam, flux, err, z, ra=-999., dec=-999., plateid=None, mjd=None, fiberid=None, path=None,
                  and_mask_in=None, or_mask_in=None):
->>>>>>> cda4924f
         """
         Get the input data perpared for the QSO spectral fitting
         
@@ -87,24 +82,17 @@
         self.mjd = mjd
         self.fiberid = fiberid
         self.path = path
-        self.install_path = os.path.dirname('/Users/legolason/study/mesfit/v1.2/PyQSOFit/example/')
+        #self.install_path = os.path.dirname('/Users/legolason/study/mesfit/v1.2/PyQSOFit/example/')
+        self.install_path = os.path.dirname(os.path.abspath(__file__))
         self.output_path = path
         
     
     def Fit(self, name=None, nsmooth=1, and_mask=False, or_mask=False, reject_badpix=True, deredden=True, wave_range=None,
             wave_mask=None, decompose_host=True, host_line_mask=True, BC03=False, Mi=None, npca_gal=5, npca_qso=10, Fe_uv_op=True,
-<<<<<<< HEAD
-            Fe_flux_range=np.array([4435,4685]), poly=False, BC=False, rej_abs=False, initial_guess=None, tol=1e-10, 
-            n_pix_min_conti=100, param_file_name='qsopar.fits', MC=False, MCMC=False, save_fits_name = None,
+            Fe_flux_range=None, poly=False, BC=False, rej_abs=False, initial_guess=None, tol=1e-10, broad_fwhm=1200
+            n_pix_min_conti=100, param_file_name='qsopar.fits', MC=False, MCMC=False, save_fits_name=None,
             nburn=20, nsamp=200, nthin=10, epsilon_jitter=1e-4, linefit=True, save_result=True, plot_fig=True, save_fits_path='.',
             save_fig=True, plot_corner=True, verbose=False, kwargs_plot={}, kwargs_conti_emcee={}, kwargs_line_emcee={}):
-=======
-            Fe_flux_range=None, poly=False, BC=False, rej_abs=False, initial_guess=None, tol=1e-10, 
-            n_pix_min_conti=100, param_file_name='qsopar.fits', MC=False, MCMC=False,
-            nburn=20, nsamp=200, nthin=10, epsilon_jitter=1e-4, linefit=True, save_result=True, plot_fig=True,
-            save_fig=True, plot_line_name=True, plot_legend=True, plot_resid=False, ylims=None, broad_fwhm = 1200, plot_corner=True,
-            save_fig_path='.', save_fits_path='.', save_fits_name=None, verbose=False, kwargs_conti_emcee={}, kwargs_line_emcee={}):
->>>>>>> cda4924f
         
         """
         Fit the QSO spectrum and get different decomposed components and corresponding parameters
@@ -499,18 +487,8 @@
         Plot the results
         """
         if plot_fig == True:
-<<<<<<< HEAD
             self.plot_fig(**kwargs_plot)
-=======
-            if linefit == False:
-                self.gauss_result = np.array([])
-                self.all_comp_range = np.array([])
-                self.uniq_linecomp_sort = np.array([])
-                
-            self.plot_fig(self.ra, self.dec, self.z, self.wave, self.flux, self.err, decompose_host, linefit,
-                          self.tmp_all, self.gauss_result, self.f_conti_model, self.conti_fit, self.all_comp_range,
-                          self.uniq_linecomp_sort, self.line_flux, save_fig_path, ylims=ylims, sigma_br = broad_fwhm, plot_residual=plot_resid)
->>>>>>> cda4924f
+            
         return
     
     def _MaskSdssAndOr(self, lam, flux, err, and_mask, or_mask):
